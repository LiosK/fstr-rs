--- conflicted
+++ resolved
@@ -1,10 +1,6 @@
 [package]
 name = "fstr"
-<<<<<<< HEAD
-version = "0.2.15"
-=======
-version = "0.2.15-beta.1"
->>>>>>> a8971301
+version = "0.2.16-beta.1"
 authors = ["LiosK <contact@mail.liosk.net>"]
 license = "Apache-2.0"
 edition = "2024"
