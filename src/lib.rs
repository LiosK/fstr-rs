//! # FStr: a stack-allocated fixed-length string type
//!
//! This crate provides a new type wrapping `[u8; N]` to handle a stack-allocated byte array as a
//! fixed-length, [`String`]-like owned type through common traits including `Display`, `PartialEq`,
//! and `Deref<Target = str>`.
//!
//! ```rust
//! use fstr::FStr;
//!
//! let x = FStr::try_from(b"foo")?;
//! println!("{}", x); // "foo"
//! assert_eq!(x, "foo");
//! assert_eq!(&x[..], "foo");
//! assert_eq!(&x as &str, "foo");
//! assert!(!x.is_empty());
//! assert!(x.is_ascii());
//!
//! let mut y = FStr::try_from(b"bar")?;
//! assert_eq!(y, "bar");
//! y.make_ascii_uppercase();
//! assert_eq!(y, "BAR");
//!
//! const K: FStr<8> = FStr::from_str_unwrap("constant");
//! assert_eq!(K, "constant");
//! # Ok::<_, core::str::Utf8Error>(())
//! ```
//!
//! Unlike [`String`] and [`arrayvec::ArrayString`], which keep track of the length of the stored
//! string, this type has the same binary representation as the underlying `[u8; N]` and, therefore,
//! can only manage fixed-length strings. The type parameter `N` specifies the exact length (in
//! bytes) of a concrete type, and each concrete type holds only string values of that size.
//!
//! [`arrayvec::ArrayString`]: https://docs.rs/arrayvec/latest/arrayvec/struct.ArrayString.html
//!
//! ```rust
//! # use fstr::FStr;
//! let s = "Lorem Ipsum ✨";
//! assert_eq!(s.len(), 15);
//! assert!(s.parse::<FStr<15>>().is_ok()); // just right
//! assert!(s.parse::<FStr<10>>().is_err()); // too small
//! assert!(s.parse::<FStr<20>>().is_err()); // too large
//! ```
//!
//! ```compile_fail
//! # use fstr::FStr;
//! let x: FStr<10> = FStr::from_str_unwrap("helloworld");
//! let y: FStr<12> = FStr::from_str_unwrap("helloworld  ");
//!
//! // This code does not compile because `FStr` of different lengths cannot mix.
//! if x != y {
//!     unreachable!();
//! }
//! ```
//!
//! Variable-length string operations are partially supported by utilizing a C-style NUL-terminated
//! buffer and some helper methods.
//!
//! ```rust
//! # use fstr::FStr;
//! let mut buffer = FStr::<24>::from_fmt(format_args!("&#x{:x};", b'@'), b'\0')?;
//! assert_eq!(buffer, "&#x40;\0\0\0\0\0\0\0\0\0\0\0\0\0\0\0\0\0\0");
//!
//! let c_str = buffer.slice_to_terminator('\0');
//! assert_eq!(c_str, "&#x40;");
//!
//! use core::fmt::Write as _;
//! write!(buffer.writer_at(c_str.len()), " COMMERCIAL AT")?;
//! assert_eq!(buffer.slice_to_terminator('\0'), "&#x40; COMMERCIAL AT");
//! # assert_eq!(buffer, "&#x40; COMMERCIAL AT\0\0\0\0");
//! # Ok::<_, core::fmt::Error>(())
//! ```
//!
//! ## Crate features
//!
//! - `std` (enabled by default) enables the integration with [`std`]. Disable default features to
//!   operate this crate under `no_std` environments.
//! - `alloc` (implied by `std`) enables the integration with [`alloc`].
//! - `serde` enables the serialization and deserialization of `FStr`through [`serde`].

#![cfg_attr(not(feature = "std"), no_std)]
#![cfg_attr(docsrs, feature(doc_cfg))]

#[cfg(feature = "alloc")]
extern crate alloc;

<<<<<<< HEAD
use core::{borrow, fmt, hash, mem, ops, str};

#[cfg(feature = "std")]
use std::error;
=======
use core::{borrow, error, fmt, hash, mem, ops, ptr, str};
>>>>>>> a8971301

/// A stack-allocated fixed-length string type.
///
/// This type has exactly the same size and binary representation as the inner `[u8; N]` buffer.
///
/// See [the crate-level documentation](crate) for details.
#[derive(Copy, Clone, Eq, Ord, PartialOrd)]
#[repr(transparent)]
pub struct FStr<const N: usize> {
    inner: [u8; N],
}

impl<const N: usize> FStr<N> {
    /// The length of the content in bytes.
    pub const LENGTH: usize = N;

    /// Returns a string slice of the content.
    pub const fn as_str(&self) -> &str {
        debug_assert!(str::from_utf8(&self.inner).is_ok());
        // SAFETY: constructors must guarantee that `inner` is a valid UTF-8 sequence.
        unsafe { str::from_utf8_unchecked(&self.inner) }
    }

    /// Returns a mutable string slice of the content.
<<<<<<< HEAD
    pub fn as_mut_str(&mut self) -> &mut str {
=======
    pub const fn as_mut_str(&mut self) -> &mut str {
>>>>>>> a8971301
        debug_assert!(str::from_utf8(&self.inner).is_ok());
        // SAFETY: constructors must guarantee that `inner` is a valid UTF-8 sequence.
        unsafe { str::from_utf8_unchecked_mut(&mut self.inner) }
    }

    /// Returns a reference to the underlying byte array.
    pub const fn as_bytes(&self) -> &[u8; N] {
        &self.inner
    }

    /// Extracts the underlying byte array.
    pub const fn into_inner(self) -> [u8; N] {
        self.inner
    }

    /// Creates a value from a fixed-length byte array.
    ///
    /// # Errors
    ///
    /// Returns `Err` if the bytes passed in are not valid UTF-8.
    ///
    /// # Examples
    ///
    /// ```rust
    /// # use fstr::FStr;
    /// let x = FStr::from_inner(*b"foo")?;
    /// assert_eq!(x, "foo");
    /// # Ok::<_, core::str::Utf8Error>(())
    /// ```
    pub const fn from_inner(utf8_bytes: [u8; N]) -> Result<Self, str::Utf8Error> {
        match str::from_utf8(&utf8_bytes) {
            Ok(_) => Ok(Self { inner: utf8_bytes }),
            Err(e) => Err(e),
        }
    }

    /// Creates a value from a byte array without checking that the bytes are valid UTF-8.
    ///
    /// # Safety
    ///
    /// The byte array passed in must contain a valid UTF-8 byte sequence.
    pub const unsafe fn from_inner_unchecked(utf8_bytes: [u8; N]) -> Self {
        debug_assert!(str::from_utf8(&utf8_bytes).is_ok());
        Self { inner: utf8_bytes }
    }

    /// A `const`-friendly equivalent of `Self::from_str(s).unwrap()`.
    ///
    /// # Examples
    ///
    /// ```rust
    /// # use fstr::FStr;
    /// use core::str::FromStr;
    ///
    /// const K: FStr<3> = FStr::from_str_unwrap("foo");
    /// assert_eq!(K, FStr::from_str("foo").unwrap());
    /// ```
    pub const fn from_str_unwrap(s: &str) -> Self {
        match Self::try_from_str(s) {
            Ok(t) => t,
            _ => panic!("invalid byte length"),
        }
    }

    /// Creates a value from a string slice in the `const` context.
    const fn try_from_str(s: &str) -> Result<Self, LengthError> {
        match Self::copy_slice_to_array(s.as_bytes()) {
            // SAFETY: ok because `inner` contains the whole content of a string slice
            Ok(inner) => Ok(unsafe { Self::from_inner_unchecked(inner) }),
            Err(e) => Err(e),
        }
    }

    /// Creates a value from a byte slice in the `const` context.
    const fn try_from_slice(s: &[u8]) -> Result<Self, FromSliceError> {
        match Self::copy_slice_to_array(s) {
            Ok(inner) => match Self::from_inner(inner) {
                Ok(t) => Ok(t),
                Err(e) => Err(FromSliceError {
                    kind: FromSliceErrorKind::Utf8(e),
                }),
            },
            Err(e) => Err(FromSliceError {
                kind: FromSliceErrorKind::Length(e),
            }),
        }
    }

    /// Creates a value from an arbitrary string but truncates or stretches the content.
    ///
    /// This function appends `filler` bytes to the end if the argument is shorter than the type's
    /// length. The `filler` byte must be within the ASCII range. The argument is truncated, if
    /// longer, at the closest character boundary to the type's length, with `filler` bytes
    /// appended where necessary.
    ///
    /// # Panics
    ///
    /// Panics if `filler` is out of the ASCII range.
    ///
    /// # Examples
    ///
    /// ```rust
    /// # use fstr::FStr;
    /// assert_eq!(FStr::<5>::from_str_lossy("seasons", b' '), "seaso");
    /// assert_eq!(FStr::<7>::from_str_lossy("seasons", b' '), "seasons");
    /// assert_eq!(FStr::<9>::from_str_lossy("seasons", b' '), "seasons  ");
    ///
    /// assert_eq!("😂🤪😱👻".len(), 16);
    /// assert_eq!(FStr::<15>::from_str_lossy("😂🤪😱👻", b'.'), "😂🤪😱...");
    /// ```
    pub const fn from_str_lossy(s: &str, filler: u8) -> Self {
        assert!(filler.is_ascii(), "filler byte must represent ASCII char");
        if N == 0 {
            return Self::from_ascii_filler(filler);
        }

        let len = if s.len() <= N {
            s.len()
        } else {
            #[inline(always)]
            const fn is_char_boundary(byte: u8) -> bool {
                (byte as i8) >= -0x40 // test continuation byte (`0b10xx_xxxx`)
<<<<<<< HEAD
            }

            if is_char_boundary(s.as_bytes()[N]) {
                N
            } else if is_char_boundary(s.as_bytes()[N - 1]) {
                N - 1
            } else if is_char_boundary(s.as_bytes()[N - 2]) {
                N - 2
            } else if is_char_boundary(s.as_bytes()[N - 3]) {
                N - 3
            } else {
                unreachable!() // invalid UTF-8 sequence
            }
        };
=======
            }
>>>>>>> a8971301

            if is_char_boundary(s.as_bytes()[N]) {
                N
            } else if is_char_boundary(s.as_bytes()[N - 1]) {
                N - 1
            } else if is_char_boundary(s.as_bytes()[N - 2]) {
                N - 2
            } else if is_char_boundary(s.as_bytes()[N - 3]) {
                N - 3
            } else {
                unreachable!() // invalid UTF-8 sequence
            }
        };

        let mut inner = [const { mem::MaybeUninit::<u8>::uninit() }; N];
        let (written, filled) = inner.split_at_mut(len);
        init_bytes_by_copying(written, s.as_bytes());
        init_bytes_by_filling(filled, filler);

        // SAFETY:
        // - `inner` is fully initialized by copying `s[..len]` and filling `filler`s.
        // - `inner` is valid UTF-8 consisting of a `&str` trimmed at a char boundary and trailing
        //   ASCII `filler`s.
        unsafe { Self::from_inner_unchecked(Self::assume_bytes_init(inner)) }
    }

    /// Creates a value that is filled with an ASCII byte.
    ///
    /// # Panics
    ///
    /// Panics if the argument is out of the ASCII range.
    ///
    /// # Examples
    ///
    /// ```rust
    /// # use fstr::FStr;
    /// assert_eq!(FStr::<3>::from_ascii_filler(b'.'), "...");
    /// assert_eq!(FStr::<5>::from_ascii_filler(b'-'), "-----");
    /// # assert_eq!(FStr::<0>::from_ascii_filler(b'\0'), "");
    /// ```
    pub const fn from_ascii_filler(filler: u8) -> Self {
        assert!(filler.is_ascii(), "filler byte must represent ASCII char");
        // SAFETY: ok because the array consists of ASCII bytes only
        unsafe { Self::from_inner_unchecked([filler; N]) }
    }

    /// A deprecated synonym for [`FStr::from_ascii_filler`] retained for backward compatibility.
    #[doc(hidden)]
    #[deprecated(since = "0.2.12", note = "renamed to `from_ascii_filler`")]
    pub const fn repeat(filler: u8) -> Self {
        Self::from_ascii_filler(filler)
    }

    /// Returns a substring from the beginning to the specified terminator (if found) or to the end
    /// (otherwise).
    ///
    /// This method extracts a string slice from the beginning to the first occurrence of the
    /// `terminator` character. The resulting slice does not contain the `terminator` itself. This
    /// method returns a slice containing the entire content if no `terminator` is found.
    ///
    /// # Examples
    ///
    /// ```rust
    /// # use fstr::FStr;
    /// let x = FStr::from_inner(*b"quick brown fox\n")?;
    /// assert_eq!(x.slice_to_terminator(' '), "quick");
    /// assert_eq!(x.slice_to_terminator('w'), "quick bro");
    /// assert_eq!(x.slice_to_terminator('\n'), "quick brown fox");
    /// assert_eq!(x.slice_to_terminator('🦊'), "quick brown fox\n");
    /// # assert_eq!(FStr::from_inner([])?.slice_to_terminator(' '), "");
    /// # Ok::<_, core::str::Utf8Error>(())
    /// ```
    pub fn slice_to_terminator(&self, terminator: char) -> &str {
        match self.find(terminator) {
            Some(i) => &self[..i],
            _ => self,
        }
    }

    /// A deprecated synonym for `FStr::writer_at(0)` retained for backward compatibility.
    #[doc(hidden)]
    #[deprecated(since = "0.2.13", note = "use `writer_at(0)` instead")]
    pub fn writer(&mut self) -> Cursor<&mut Self> {
        self.writer_at(0)
    }

    /// Returns a writer that writes `&str` into `self` through the [`fmt::Write`] trait.
    ///
    /// The writer starts at the specified `index` of `self` and overwrites the existing content as
    /// `write_str` is called. This writer fails if too many bytes would be written. It also fails
    /// when a `write_str` call would result in an invalid UTF-8 sequence by destroying an existing
    /// multi-byte character. Due to the latter limitation, this writer is not very useful unless
    /// `self` is filled with ASCII bytes only.
    ///
    /// # Panics
    ///
    /// Panics if the `index` does not point to a character boundary or is past the end of `self`.
    ///
    /// # Examples
    ///
    /// ```rust
    /// # use fstr::FStr;
    /// use core::fmt::Write as _;
    ///
    /// let mut a = FStr::<12>::from_ascii_filler(b'.');
    /// write!(a.writer_at(0), "0x{:06x}!", 0x42)?;
    /// assert_eq!(a, "0x000042!...");
    ///
    /// let mut b = FStr::<12>::from_ascii_filler(b'.');
    /// write!(b.writer_at(2), "0x{:06x}!", 0x42)?;
    /// assert_eq!(b, "..0x000042!.");
    ///
    /// let mut c = FStr::<12>::from_ascii_filler(b'.');
    /// assert!(write!(c.writer_at(0), "{:016}", 1).is_err()); // buffer overflow
    ///
    /// let mut d = FStr::<12>::from_ascii_filler(b'.');
    /// let mut w = d.writer_at(0);
    /// write!(w, "🥺")?;
    /// write!(w, "++")?;
    /// assert_eq!(d, "🥺++......");
    ///
    /// assert!(d.writer_at(0).write_str("++").is_err()); // invalid UTF-8 sequence
    /// assert_eq!(d, "🥺++......");
    /// d.writer_at(0).write_str("----")?;
    /// assert_eq!(d, "----++......");
    /// # Ok::<_, core::fmt::Error>(())
    /// ```
    pub fn writer_at(&mut self, index: usize) -> Cursor<&mut Self> {
        Cursor::with_position(index, self).expect("index must point to char boundary")
    }

    /// Creates a value from [`fmt::Arguments`], with `filler` bytes appended if the formatted
    /// string is shorter than the type's length.
    ///
    /// The behavior of this function is different from [`FStr::from_str_lossy`] and [`write!`]
    /// over [`FStr::writer_at`] in that it does not truncate the formatted string or result in a
    /// partially written `FStr` value; when it returns `Ok`, the result contains the complete
    /// content of the formatted string, with `filler` bytes appended where necessary.
    ///
    /// # Errors
    ///
    /// Returns `Err` if the formatted string is longer than the type's length.
    ///
    /// # Panics
    ///
    /// Panics if `filler` is out of the ASCII range.
    ///
    /// # Examples
    ///
    /// ```rust
    /// # use fstr::FStr;
    /// let x = FStr::<10>::from_fmt(format_args!("  {:04x}  ", 0x42), b'\0')?;
    /// assert_eq!(x.slice_to_terminator('\0'), "  0042  ");
    /// assert_eq!(x, "  0042  \0\0");
    /// # Ok::<_, core::fmt::Error>(())
    /// ```
    pub fn from_fmt(args: fmt::Arguments<'_>, filler: u8) -> Result<Self, fmt::Error> {
        assert!(filler.is_ascii(), "filler byte must represent ASCII char");

        struct Writer<'s>(&'s mut [mem::MaybeUninit<u8>]);

        impl fmt::Write for Writer<'_> {
            fn write_str(&mut self, s: &str) -> fmt::Result {
                if s.len() <= self.0.len() {
                    let written;
                    (written, self.0) = mem::take(&mut self.0).split_at_mut(s.len());
                    init_bytes_by_copying(written, s.as_bytes());
                    Ok(())
                } else {
                    Err(fmt::Error)
                }
            }
        }

        let mut inner = [const { mem::MaybeUninit::uninit() }; N];
        let mut w = Writer(inner.as_mut_slice());
        if fmt::Write::write_fmt(&mut w, args).is_ok() {
            init_bytes_by_filling(w.0, filler); // initialize remaining part with `filler`s
            // SAFETY: the entire array has been initialized with valid `&str`s and ASCII `filler`s
            Ok(unsafe { Self::from_inner_unchecked(Self::assume_bytes_init(inner)) })
        } else {
            // not dropping partially written data because:
            const _STATIC_ASSERT: () = assert!(!mem::needs_drop::<u8>(), "u8 never needs drop");
            Err(fmt::Error)
        }
    }
}

/// Helper functions
impl<const N: usize> FStr<N> {
    /// Creates a fixed-length array by copying from a slice.
    const fn copy_slice_to_array(s: &[u8]) -> Result<[u8; N], LengthError> {
        if s.len() == N {
<<<<<<< HEAD
            // SAFETY: ok because `s.len() == N`
            Ok(unsafe { *s.as_ptr().cast::<[u8; N]>() })
=======
            let mut bytes = [const { mem::MaybeUninit::<u8>::uninit() }; N];
            init_bytes_by_copying(&mut bytes, s);
            // SAFETY: the entire array has been initialized by copying from `s`
            Ok(unsafe { Self::assume_bytes_init(bytes) })
>>>>>>> a8971301
        } else {
            Err(LengthError {
                actual: s.len(),
                expected: N,
            })
        }
    }
<<<<<<< HEAD
=======

    /// Extracts the bytes from an array of `MaybeUninit<u8>` containers.
    ///
    /// # Safety
    ///
    /// The caller must guarantee that all elements of the byte array are in an initialized state.
    const unsafe fn assume_bytes_init(bytes: [mem::MaybeUninit<u8>; N]) -> [u8; N] {
        unsafe { mem::transmute_copy(&bytes) }
    }
>>>>>>> a8971301
}

impl<const N: usize> ops::Deref for FStr<N> {
    type Target = str;

    fn deref(&self) -> &Self::Target {
        self.as_str()
    }
}

impl<const N: usize> ops::DerefMut for FStr<N> {
    fn deref_mut(&mut self) -> &mut str {
        self.as_mut_str()
    }
}

impl<const N: usize> Default for FStr<N> {
    /// Returns a fixed-length string value filled with white spaces (`U+0020`).
    ///
    /// # Examples
    ///
    /// ```rust
    /// # use fstr::FStr;
    /// assert_eq!(FStr::<4>::default(), "    ");
    /// assert_eq!(FStr::<8>::default(), "        ");
    /// ```
    fn default() -> Self {
        Self::from_ascii_filler(b' ')
    }
}

impl<const N: usize> fmt::Debug for FStr<N> {
    fn fmt(&self, f: &mut fmt::Formatter<'_>) -> fmt::Result {
        f.debug_struct(
            match FStr::<32>::from_fmt(format_args!("FStr<{}>", N), b'\0') {
                Ok(ref buffer) => buffer.slice_to_terminator('\0'),
                Err(_) => "FStr", // unreachable
            },
        )
        .field("inner", &self.as_str())
        .finish()
    }
}

impl<const N: usize> fmt::Display for FStr<N> {
    fn fmt(&self, f: &mut fmt::Formatter<'_>) -> fmt::Result {
        fmt::Display::fmt(self.as_str(), f)
    }
}

impl<const N: usize> PartialEq for FStr<N> {
    fn eq(&self, other: &FStr<N>) -> bool {
        self.as_str().eq(other.as_str())
    }
}

impl<const N: usize> PartialEq<str> for FStr<N> {
    fn eq(&self, other: &str) -> bool {
        self.as_str().eq(other)
    }
}

impl<const N: usize> PartialEq<FStr<N>> for str {
    fn eq(&self, other: &FStr<N>) -> bool {
        self.eq(other.as_str())
    }
}

impl<const N: usize> PartialEq<&str> for FStr<N> {
    fn eq(&self, other: &&str) -> bool {
        self.as_str().eq(*other)
    }
}

impl<const N: usize> PartialEq<FStr<N>> for &str {
    fn eq(&self, other: &FStr<N>) -> bool {
        self.eq(&other.as_str())
    }
}

impl<const N: usize> hash::Hash for FStr<N> {
    fn hash<H: hash::Hasher>(&self, hasher: &mut H) {
        self.as_str().hash(hasher)
    }
}

impl<const N: usize> borrow::Borrow<str> for FStr<N> {
    fn borrow(&self) -> &str {
        self.as_str()
    }
}

impl<const N: usize> borrow::BorrowMut<str> for FStr<N> {
    fn borrow_mut(&mut self) -> &mut str {
        self.as_mut_str()
    }
}

impl<const N: usize> AsRef<str> for FStr<N> {
    fn as_ref(&self) -> &str {
        self.as_str()
    }
}

impl<const N: usize> AsMut<str> for FStr<N> {
    fn as_mut(&mut self) -> &mut str {
        self.as_mut_str()
    }
}

impl<const N: usize> AsRef<[u8]> for FStr<N> {
    fn as_ref(&self) -> &[u8] {
        self.as_bytes()
    }
}

impl<const N: usize> From<FStr<N>> for [u8; N] {
    fn from(value: FStr<N>) -> Self {
        value.into_inner()
    }
}

impl<const N: usize> str::FromStr for FStr<N> {
    type Err = LengthError;

    fn from_str(s: &str) -> Result<Self, Self::Err> {
        Self::try_from_str(s)
    }
}

impl<const N: usize> TryFrom<[u8; N]> for FStr<N> {
    type Error = str::Utf8Error;

    fn try_from(value: [u8; N]) -> Result<Self, Self::Error> {
        Self::from_inner(value)
    }
}

impl<const N: usize> TryFrom<&[u8; N]> for FStr<N> {
    type Error = str::Utf8Error;

    fn try_from(value: &[u8; N]) -> Result<Self, Self::Error> {
        Self::from_inner(*value)
    }
}

impl<const N: usize> TryFrom<&[u8]> for FStr<N> {
    type Error = FromSliceError;

    fn try_from(value: &[u8]) -> Result<Self, Self::Error> {
        Self::try_from_slice(value)
    }
}

/// A cursor-like writer structure returned by [`FStr::writer_at`].
///
/// See the `FStr::writer_at` documentation for the detailed behavior of this type's [`fmt::Write`]
/// implementation.
///
/// # Examples
///
/// ```rust
/// # use fstr::FStr;
/// use core::fmt::Write as _;
///
/// let mut buffer = FStr::<20>::from_ascii_filler(b'.');
/// assert_eq!(buffer, "....................");
///
/// let mut cursor = buffer.writer_at(0);
/// assert_eq!(cursor.position(), 0);
/// assert_eq!(&cursor.get_ref()[..], "....................");
///
/// write!(cursor, "gentle")?;
/// assert_eq!(cursor.position(), 6);
/// assert_eq!(&cursor.get_ref()[..], "gentle..............");
///
/// write!(cursor, " flamingo")?;
/// assert_eq!(cursor.position(), 15);
/// assert_eq!(&cursor.get_ref()[..], "gentle flamingo.....");
///
/// assert_eq!(
///     cursor.get_ref().split_at(cursor.position()),
///     ("gentle flamingo", ".....")
/// );
///
/// assert_eq!(buffer, "gentle flamingo.....");
/// # Ok::<_, core::fmt::Error>(())
/// ```
#[derive(Debug)]
pub struct Cursor<T> {
    inner: T,
    pos: usize,
}

impl<T> Cursor<T> {
    /// Gets a reference to the underlying value in this cursor.
    pub fn get_ref(&self) -> &T {
        &self.inner
    }

    // no get_mut() because unmanaged mutation may invalidate self.pos

    /// Returns the current position of this cursor.
    pub fn position(&self) -> usize {
        self.pos
    }
}

impl<T: AsRef<str>> Cursor<T> {
    /// Creates a new cursor at the specified index.
    fn with_position(pos: usize, inner: T) -> Option<Self> {
        match inner.as_ref().is_char_boundary(pos) {
            true => Some(Self { inner, pos }),
            false => None,
        }
    }
}

impl<T: AsMut<str>> fmt::Write for Cursor<T> {
    fn write_str(&mut self, s: &str) -> fmt::Result {
        match self.inner.as_mut().get_mut(self.pos..(self.pos + s.len())) {
            Some(written) => {
                // SAFETY: ok because `written` and `s` are valid string slices of the same length
                unsafe { written.as_bytes_mut() }.copy_from_slice(s.as_bytes());
                self.pos += written.len();
                Ok(())
            }
            None => Err(fmt::Error),
        }
    }
}

/// An error converting to [`FStr<N>`] from a slice having a different length than `N`.
#[derive(Copy, Eq, PartialEq, Clone, Debug)]
pub struct LengthError {
    actual: usize,
    expected: usize,
}

impl fmt::Display for LengthError {
    fn fmt(&self, f: &mut fmt::Formatter<'_>) -> fmt::Result {
        write!(
            f,
            "invalid byte length of {} (expected: {})",
            self.actual, self.expected
        )
    }
}

<<<<<<< HEAD
#[cfg(feature = "std")]
=======
>>>>>>> a8971301
impl error::Error for LengthError {}

/// An error converting to [`FStr<N>`] from a byte slice.
#[derive(Copy, Eq, PartialEq, Clone, Debug)]
pub struct FromSliceError {
    kind: FromSliceErrorKind,
}

#[derive(Copy, Eq, PartialEq, Clone, Debug)]
enum FromSliceErrorKind {
    Length(LengthError),
    Utf8(str::Utf8Error),
}

impl fmt::Display for FromSliceError {
    fn fmt(&self, f: &mut fmt::Formatter<'_>) -> fmt::Result {
        use FromSliceErrorKind::{Length, Utf8};
        match self.kind {
            Length(source) => write!(f, "could not convert slice to FStr: {}", source),
            Utf8(source) => write!(f, "could not convert slice to FStr: {}", source),
        }
    }
}

<<<<<<< HEAD
#[cfg(feature = "std")]
=======
>>>>>>> a8971301
impl error::Error for FromSliceError {
    fn source(&self) -> Option<&(dyn error::Error + 'static)> {
        match &self.kind {
            FromSliceErrorKind::Length(source) => Some(source),
            FromSliceErrorKind::Utf8(source) => Some(source),
        }
    }
}

<<<<<<< HEAD
=======
/// Copies `dest.len()` bytes from `src` to `dest`.
#[inline(always)]
const fn init_bytes_by_copying(dest: &mut [mem::MaybeUninit<u8>], src: &[u8]) {
    assert!(src.len() >= dest.len());
    // SAFETY:
    // - `src.as_ptr()` and `dest.as_mut_ptr()` are both properly aligned and valid for reads and
    //   writes, respectively, of `dest.len()` (which is no greater than `src.len()`) bytes.
    // - Casting `*mut MaybeUninit<u8>` to `*mut u8` is safe because `MaybeUninit<T>` and `T` have
    //   the same size and layout.
    // - Non-overlapping guarantee is satisfied because Rust does not allow to create another
    //   reference to `dest: &mut [_]`.
    unsafe {
        ptr::copy_nonoverlapping(src.as_ptr(), dest.as_mut_ptr().cast::<u8>(), dest.len());
    }
}

#[inline(always)]
const fn init_bytes_by_filling(dest: &mut [mem::MaybeUninit<u8>], filler: u8) {
    // SAFETY:
    // - `dest.as_mut_ptr()` is properly aligned and valid for writes of `dest.len()` bytes.
    // - `&[MaybeUninit<u8>]` is safe to write raw bytes byte-by-byte.
    unsafe {
        ptr::write_bytes(dest.as_mut_ptr(), filler, dest.len());
    }
}

>>>>>>> a8971301
#[cfg(feature = "alloc")]
mod with_string {
    use alloc::{borrow::ToOwned as _, string::String};

    use super::{FStr, LengthError};

    impl<const N: usize> From<FStr<N>> for String {
        fn from(value: FStr<N>) -> Self {
            value.as_str().to_owned()
        }
    }

    impl<const N: usize> TryFrom<String> for FStr<N> {
        type Error = LengthError;

        fn try_from(value: String) -> Result<Self, Self::Error> {
            value.parse()
        }
    }

    impl<const N: usize> PartialEq<String> for FStr<N> {
        fn eq(&self, other: &String) -> bool {
            self.as_str().eq(other)
        }
    }

    impl<const N: usize> PartialEq<FStr<N>> for String {
        fn eq(&self, other: &FStr<N>) -> bool {
            self.eq(other.as_str())
        }
    }
}

#[cfg(test)]
mod tests {
    use super::FStr;

    /// Tests `PartialEq` implementations.
    #[test]
    fn eq() {
        let x = FStr::from_inner(*b"hello").unwrap();

        assert_eq!(x, x);
        assert_eq!(&x, &x);
        assert_eq!(x, FStr::from_inner(*b"hello").unwrap());
        assert_eq!(FStr::from_inner(*b"hello").unwrap(), x);
        assert_eq!(&x, &FStr::from_inner(*b"hello").unwrap());
        assert_eq!(&FStr::from_inner(*b"hello").unwrap(), &x);

        assert_eq!(x, "hello");
        assert_eq!("hello", x);
        assert_eq!(&x, "hello");
        assert_eq!("hello", &x);
        assert_eq!(&x[..], "hello");
        assert_eq!("hello", &x[..]);
        assert_eq!(&x as &str, "hello");
        assert_eq!("hello", &x as &str);

        assert_ne!(x, FStr::from_inner(*b"world").unwrap());
        assert_ne!(FStr::from_inner(*b"world").unwrap(), x);
        assert_ne!(&x, &FStr::from_inner(*b"world").unwrap());
        assert_ne!(&FStr::from_inner(*b"world").unwrap(), &x);

        assert_ne!(x, "world");
        assert_ne!("world", x);
        assert_ne!(&x, "world");
        assert_ne!("world", &x);
        assert_ne!(&x[..], "world");
        assert_ne!("world", &x[..]);
        assert_ne!(&x as &str, "world");
        assert_ne!("world", &x as &str);

        #[cfg(feature = "alloc")]
        {
            use alloc::{borrow::ToOwned as _, string::String, string::ToString as _};

            assert_eq!(x, String::from("hello"));
            assert_eq!(String::from("hello"), x);

            assert_eq!(String::from(x), String::from("hello"));
            assert_eq!(String::from("hello"), String::from(x));

            assert_ne!(x, String::from("world"));
            assert_ne!(String::from("world"), x);

            assert_ne!(String::from(x), String::from("world"));
            assert_ne!(String::from("world"), String::from(x));

            assert_eq!(x.to_owned(), String::from("hello"));
            assert_eq!(String::from("hello"), x.to_owned());
            assert_eq!(x.to_string(), String::from("hello"));
            assert_eq!(String::from("hello"), x.to_string());
        }
    }

    /// Tests `from_str_lossy()` against edge cases.
    #[test]
    fn from_str_lossy_edge() {
        assert!(FStr::<0>::from_str_lossy("", b' ').is_empty());
        assert!(FStr::<0>::from_str_lossy("pizza", b' ').is_empty());
        assert!(FStr::<0>::from_str_lossy("🥹🥹", b' ').is_empty());

        assert_eq!(FStr::<1>::from_str_lossy("", b' '), " ");
        assert_eq!(FStr::<1>::from_str_lossy("pizza", b' '), "p");
        assert_eq!(FStr::<1>::from_str_lossy("🥹🥹", b' '), " ");

        assert_eq!(FStr::<2>::from_str_lossy("🥹🥹", b' '), "  ");
        assert_eq!(FStr::<3>::from_str_lossy("🥹🥹", b' '), "   ");
        assert_eq!(FStr::<4>::from_str_lossy("🥹🥹", b' '), "🥹");
        assert_eq!(FStr::<5>::from_str_lossy("🥹🥹", b' '), "🥹 ");
        assert_eq!(FStr::<6>::from_str_lossy("🥹🥹", b' '), "🥹  ");
        assert_eq!(FStr::<7>::from_str_lossy("🥹🥹", b' '), "🥹   ");
        assert_eq!(FStr::<8>::from_str_lossy("🥹🥹", b' '), "🥹🥹");
        assert_eq!(FStr::<9>::from_str_lossy("🥹🥹", b' '), "🥹🥹 ");
    }

    /// Tests `FromStr` implementation.
    #[test]
    fn from_str() {
        assert!("ceremony".parse::<FStr<4>>().is_err());
        assert!("strategy".parse::<FStr<12>>().is_err());
        assert!("parallel".parse::<FStr<8>>().is_ok());
        assert_eq!("parallel".parse::<FStr<8>>().unwrap(), "parallel");

        assert!("😂".parse::<FStr<2>>().is_err());
        assert!("😂".parse::<FStr<6>>().is_err());
        assert!("😂".parse::<FStr<4>>().is_ok());
        assert_eq!("😂".parse::<FStr<4>>().unwrap(), "😂");
    }

    /// Tests `TryFrom<[u8; N]>` and `TryFrom<&[u8; N]>` implementations.
    #[test]
    fn try_from_array() {
        assert!(FStr::try_from(b"memory").is_ok());
        assert!(FStr::try_from(*b"resort").is_ok());

        assert!(FStr::try_from(&[0xff; 8]).is_err());
        assert!(FStr::try_from([0xff; 8]).is_err());
    }

    /// Tests `TryFrom<&[u8]>` implementation.
    #[test]
    fn try_from_slice() {
        assert!(FStr::<4>::try_from(b"memory".as_slice()).is_err());
        assert!(FStr::<6>::try_from(b"memory".as_slice()).is_ok());
        assert!(FStr::<8>::try_from(b"memory".as_slice()).is_err());

        assert!(FStr::<7>::try_from([0xff; 8].as_slice()).is_err());
        assert!(FStr::<8>::try_from([0xff; 8].as_slice()).is_err());
        assert!(FStr::<9>::try_from([0xff; 8].as_slice()).is_err());
    }

    /// Tests `fmt::Write` implementation of `Cursor`.
    #[test]
    fn write_str() {
        use core::fmt::Write as _;

        let mut a = FStr::<5>::from_ascii_filler(b' ');
        assert!(write!(a.writer_at(0), "vanilla").is_err());
        assert_eq!(a, "     ");

        let mut b = FStr::<7>::from_ascii_filler(b' ');
        assert!(write!(b.writer_at(0), "vanilla").is_ok());
        assert_eq!(b, "vanilla");

        let mut c = FStr::<9>::from_ascii_filler(b' ');
        assert!(write!(c.writer_at(0), "vanilla").is_ok());
        assert_eq!(c, "vanilla  ");

        let mut d = FStr::<16>::from_ascii_filler(b'.');
        assert!(write!(d.writer_at(0), "😂🤪😱👻").is_ok());
        assert_eq!(d, "😂🤪😱👻");
        assert!(write!(d.writer_at(0), "🔥").is_ok());
        assert_eq!(d, "🔥🤪😱👻");
        assert!(write!(d.writer_at(0), "🥺😭").is_ok());
        assert_eq!(d, "🥺😭😱👻");
        assert!(write!(d.writer_at(0), ".").is_err());
        assert_eq!(d, "🥺😭😱👻");

        let mut e = FStr::<12>::from_ascii_filler(b' ');
        assert!(write!(e.writer_at(0), "{:04}/{:04}", 42, 334).is_ok());
        assert_eq!(e, "0042/0334   ");

        let mut w = e.writer_at(0);
        assert!(write!(w, "{:02x}", 123).is_ok());
        assert!(write!(w, "-{:04x}", 345).is_ok());
        assert!(write!(w, "-{:04x}", 567).is_ok());
        assert!(write!(w, "-{:04x}", 789).is_err());
        assert_eq!(e, "7b-0159-0237");

        assert!(write!(FStr::<0>::default().writer_at(0), "").is_ok());
        assert!(write!(FStr::<0>::default().writer_at(0), " ").is_err());
    }

    #[test]
    #[should_panic]
    fn writer_at_index_middle_of_a_char() {
        FStr::<8>::from_str_lossy("🙏", b' ').writer_at(1);
    }

    #[test]
    #[should_panic]
    fn writer_at_index_beyond_end() {
        FStr::<5>::default().writer_at(7);
    }

    /// Tests `Hash` and `Borrow` implementations using `HashSet`.
    #[cfg(feature = "std")]
    #[test]
    fn hash_borrow() {
        use std::collections::HashSet;

        let mut s = HashSet::new();
        s.insert(FStr::from_inner(*b"crisis").unwrap());
        s.insert(FStr::from_inner(*b"eating").unwrap());
        s.insert(FStr::from_inner(*b"lucent").unwrap());

        assert!(s.contains("crisis"));
        assert!(s.contains("eating"));
        assert!(s.contains("lucent"));
        assert!(!s.contains("system"));
        assert!(!s.contains("unless"));
        assert!(!s.contains("yellow"));

        assert!(s.contains(&FStr::from_inner(*b"crisis").unwrap()));
        assert!(s.contains(&FStr::from_inner(*b"eating").unwrap()));
        assert!(s.contains(&FStr::from_inner(*b"lucent").unwrap()));
        assert!(!s.contains(&FStr::from_inner(*b"system").unwrap()));
        assert!(!s.contains(&FStr::from_inner(*b"unless").unwrap()));
        assert!(!s.contains(&FStr::from_inner(*b"yellow").unwrap()));
    }

    /// Tests `fmt::Display` implementation.
    #[cfg(feature = "alloc")]
    #[test]
    fn display_fmt() {
        use alloc::format;

        let a = FStr::from_inner(*b"you").unwrap();

        assert_eq!(format!("{}", a), "you");
        assert_eq!(format!("{:5}", a), "you  ");
        assert_eq!(format!("{:<6}", a), "you   ");
        assert_eq!(format!("{:-<7}", a), "you----");
        assert_eq!(format!("{:>8}", a), "     you");
        assert_eq!(format!("{:^9}", a), "   you   ");

        let b = FStr::from_inner(*b"junior").unwrap();

        assert_eq!(format!("{}", b), "junior");
        assert_eq!(format!("{:.3}", b), "jun");
        assert_eq!(format!("{:5.3}", b), "jun  ");
        assert_eq!(format!("{:<6.3}", b), "jun   ");
        assert_eq!(format!("{:-<7.3}", b), "jun----");
        assert_eq!(format!("{:>8.3}", b), "     jun");
        assert_eq!(format!("{:^9.3}", b), "   jun   ");
    }

    /// Tests `from_fmt()`.
    #[test]
    fn from_fmt() {
        let args = format_args!("vanilla");
        assert!(FStr::<5>::from_fmt(args, b' ').is_err());
        assert_eq!(FStr::<7>::from_fmt(args, b' ').unwrap(), "vanilla");
        assert_eq!(FStr::<9>::from_fmt(args, b' ').unwrap(), "vanilla  ");

        assert_eq!(
            FStr::<20>::from_fmt(format_args!("{:^6}", "😂🤪😱👻"), b'.').unwrap(),
            " 😂🤪😱👻 .."
        );

        assert_eq!(
            FStr::<12>::from_fmt(format_args!("{:04}/{:04}", 42, 334), b'\0').unwrap(),
            "0042/0334\0\0\0"
        );

        assert_eq!(FStr::<0>::from_fmt(format_args!(""), b' ').unwrap(), "");
        assert!(FStr::<0>::from_fmt(format_args!(" "), b' ').is_err());
    }
}

#[cfg(feature = "serde")]
mod with_serde {
    use super::{FStr, fmt};
    use serde::{Deserializer, Serializer, de};

    impl<const N: usize> serde::Serialize for FStr<N> {
        fn serialize<S: Serializer>(&self, serializer: S) -> Result<S::Ok, S::Error> {
            serializer.serialize_str(self.as_str())
        }
    }

    impl<'de, const N: usize> serde::Deserialize<'de> for FStr<N> {
        fn deserialize<D: Deserializer<'de>>(deserializer: D) -> Result<Self, D::Error> {
            deserializer.deserialize_str(VisitorImpl)
        }
    }

    struct VisitorImpl<const N: usize>;

    impl<const N: usize> de::Visitor<'_> for VisitorImpl<N> {
        type Value = FStr<N>;

        fn expecting(&self, formatter: &mut fmt::Formatter<'_>) -> fmt::Result {
            write!(formatter, "a fixed-length string")
        }

        fn visit_str<E: de::Error>(self, value: &str) -> Result<Self::Value, E> {
            value.parse().map_err(de::Error::custom)
        }

        fn visit_bytes<E: de::Error>(self, value: &[u8]) -> Result<Self::Value, E> {
            if let Ok(inner) = value.try_into() {
                if let Ok(t) = FStr::from_inner(inner) {
                    return Ok(t);
                }
            }

            Err(de::Error::invalid_value(
                de::Unexpected::Bytes(value),
                &self,
            ))
        }
    }

    #[test]
    fn ser_de() {
        use serde_test::Token;

        let x = FStr::from_inner(*b"helloworld").unwrap();
        serde_test::assert_tokens(&x, &[Token::Str("helloworld")]);
        serde_test::assert_de_tokens(&x, &[Token::Bytes(b"helloworld")]);

        let y = "😂🤪😱👻".parse::<FStr<16>>().unwrap();
        serde_test::assert_tokens(&y, &[Token::Str("😂🤪😱👻")]);
        serde_test::assert_de_tokens(
            &y,
            &[Token::Bytes(&[
                240, 159, 152, 130, 240, 159, 164, 170, 240, 159, 152, 177, 240, 159, 145, 187,
            ])],
        );

        serde_test::assert_de_tokens_error::<FStr<5>>(
            &[Token::Str("helloworld")],
            "invalid byte length of 10 (expected: 5)",
        );
        serde_test::assert_de_tokens_error::<FStr<5>>(
            &[Token::Bytes(b"helloworld")],
            "invalid value: byte array, expected a fixed-length string",
        );
        serde_test::assert_de_tokens_error::<FStr<5>>(
            &[Token::Bytes(&[b'h', b'e', b'l', b'l', 240])],
            "invalid value: byte array, expected a fixed-length string",
        );
    }
}<|MERGE_RESOLUTION|>--- conflicted
+++ resolved
@@ -83,14 +83,7 @@
 #[cfg(feature = "alloc")]
 extern crate alloc;
 
-<<<<<<< HEAD
-use core::{borrow, fmt, hash, mem, ops, str};
-
-#[cfg(feature = "std")]
-use std::error;
-=======
 use core::{borrow, error, fmt, hash, mem, ops, ptr, str};
->>>>>>> a8971301
 
 /// A stack-allocated fixed-length string type.
 ///
@@ -115,11 +108,7 @@
     }
 
     /// Returns a mutable string slice of the content.
-<<<<<<< HEAD
-    pub fn as_mut_str(&mut self) -> &mut str {
-=======
     pub const fn as_mut_str(&mut self) -> &mut str {
->>>>>>> a8971301
         debug_assert!(str::from_utf8(&self.inner).is_ok());
         // SAFETY: constructors must guarantee that `inner` is a valid UTF-8 sequence.
         unsafe { str::from_utf8_unchecked_mut(&mut self.inner) }
@@ -242,24 +231,7 @@
             #[inline(always)]
             const fn is_char_boundary(byte: u8) -> bool {
                 (byte as i8) >= -0x40 // test continuation byte (`0b10xx_xxxx`)
-<<<<<<< HEAD
             }
-
-            if is_char_boundary(s.as_bytes()[N]) {
-                N
-            } else if is_char_boundary(s.as_bytes()[N - 1]) {
-                N - 1
-            } else if is_char_boundary(s.as_bytes()[N - 2]) {
-                N - 2
-            } else if is_char_boundary(s.as_bytes()[N - 3]) {
-                N - 3
-            } else {
-                unreachable!() // invalid UTF-8 sequence
-            }
-        };
-=======
-            }
->>>>>>> a8971301
 
             if is_char_boundary(s.as_bytes()[N]) {
                 N
@@ -453,15 +425,10 @@
     /// Creates a fixed-length array by copying from a slice.
     const fn copy_slice_to_array(s: &[u8]) -> Result<[u8; N], LengthError> {
         if s.len() == N {
-<<<<<<< HEAD
-            // SAFETY: ok because `s.len() == N`
-            Ok(unsafe { *s.as_ptr().cast::<[u8; N]>() })
-=======
             let mut bytes = [const { mem::MaybeUninit::<u8>::uninit() }; N];
             init_bytes_by_copying(&mut bytes, s);
             // SAFETY: the entire array has been initialized by copying from `s`
             Ok(unsafe { Self::assume_bytes_init(bytes) })
->>>>>>> a8971301
         } else {
             Err(LengthError {
                 actual: s.len(),
@@ -469,8 +436,6 @@
             })
         }
     }
-<<<<<<< HEAD
-=======
 
     /// Extracts the bytes from an array of `MaybeUninit<u8>` containers.
     ///
@@ -480,7 +445,6 @@
     const unsafe fn assume_bytes_init(bytes: [mem::MaybeUninit<u8>; N]) -> [u8; N] {
         unsafe { mem::transmute_copy(&bytes) }
     }
->>>>>>> a8971301
 }
 
 impl<const N: usize> ops::Deref for FStr<N> {
@@ -730,10 +694,6 @@
     }
 }
 
-<<<<<<< HEAD
-#[cfg(feature = "std")]
-=======
->>>>>>> a8971301
 impl error::Error for LengthError {}
 
 /// An error converting to [`FStr<N>`] from a byte slice.
@@ -758,10 +718,6 @@
     }
 }
 
-<<<<<<< HEAD
-#[cfg(feature = "std")]
-=======
->>>>>>> a8971301
 impl error::Error for FromSliceError {
     fn source(&self) -> Option<&(dyn error::Error + 'static)> {
         match &self.kind {
@@ -771,8 +727,6 @@
     }
 }
 
-<<<<<<< HEAD
-=======
 /// Copies `dest.len()` bytes from `src` to `dest`.
 #[inline(always)]
 const fn init_bytes_by_copying(dest: &mut [mem::MaybeUninit<u8>], src: &[u8]) {
@@ -799,7 +753,6 @@
     }
 }
 
->>>>>>> a8971301
 #[cfg(feature = "alloc")]
 mod with_string {
     use alloc::{borrow::ToOwned as _, string::String};
